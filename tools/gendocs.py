--- conflicted
+++ resolved
@@ -20,12 +20,9 @@
 # "telemetry-storage"]
 
 DOCS_DIRS = [
-<<<<<<< HEAD
     "ipc"
-=======
     "freertos/os",
     "libcsp",
->>>>>>> d7806254
     "hal/kubos-hal",
     "hal/kubos-hal-iobc",
     "hal/kubos-hal-msp430f5529",

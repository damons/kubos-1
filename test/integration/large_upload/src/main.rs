//
// Copyright (C) 2019 Kubos Corporation
//
// Licensed under the Apache License, Version 2.0 (the "License")
// you may not use this file except in compliance with the License.
// You may obtain a copy of the License at
//
// http://www.apache.org/licenses/LICENSE-2.0
//
// Unless required by applicable law or agreed to in writing, software
// distributed under the License is distributed on an "AS IS" BASIS,
// WITHOUT WARRANTIES OR CONDITIONS OF ANY KIND, either express or implied.
// See the License for the specific language governing permissions and
// limitations under the License.
//

use file_protocol::{FileProtocol, FileProtocolConfig, ProtocolError, State};
use file_service::recv_loop;
use kubos_system::Config as ServiceConfig;
use rand::{thread_rng, Rng};
use std::fs::{File, OpenOptions};
use std::io::prelude::*;
use std::thread;
use std::time::Duration;
use tempfile::TempDir;

macro_rules! service_new {
    ($port:expr, $down_port:expr, $chunk_size:expr, $storage_dir:expr) => {{
        thread::spawn(move || {
            recv_loop(
                &ServiceConfig::new_from_str(
                    "file-transfer-service",
                    &format!(
                        r#"
                [file-transfer-service]
                storage_dir = "{}"
                chunk_size = {}
                hold_count = 5
                downlink_ip = "127.0.0.1"
                downlink_port = {}
                [file-transfer-service.addr]
                ip = "127.0.0.1"
                port = {}
                "#,
<<<<<<< HEAD
                        $chunk_size, $down_port, $port
                    ),
                )
                .unwrap(),
            )
=======
                    $storage_dir, $chunk_size, $down_port, $port
                ),
            ))
>>>>>>> 500c6fec
            .unwrap();
        });

        thread::sleep(Duration::new(1, 0));
    }};
}

// Massive (100MB) upload
// Note  : This test will take several minutes to run.
//         Ignore the Rust warning about the test taking to long
// Note 2: This has been moved to test/integration so it can be run in
//         parallel with the rest of `cargo test`
fn main() {
    let test_dir = TempDir::new().expect("Failed to create test dir");
    let test_dir_str = test_dir.path().to_str().unwrap();
    let source = format!("{}/source", test_dir_str);
    let dest = format!("{}/dest", test_dir_str);
    let service_port = 7006;
    let down_port = 6006;

    // Create a 100MB file filled with random data
    {
        let mut file = OpenOptions::new()
            .create(true)
            .write(true)
            .append(true)
            .open(source.clone())
            .unwrap();
        for _ in 0..100 {
            let mut contents = [0u8; 1_000_000];
            thread_rng().fill(&mut contents[..]);

            file.write_all(&contents).unwrap();
        }
    }

    let storage_dir = format!("{}/service", test_dir_str);
    service_new!(service_port, down_port, 4096, storage_dir);

    let result = upload(
        "127.0.0.1",
        down_port,
        &format!("127.0.0.1:{}", service_port),
        &source,
        &dest,
        Some(format!("{}/client", test_dir_str)),
        4096,
    );

    assert!(result.is_ok());

    // Verify the final file's contents
    let mut source_file = File::open(source).unwrap();
    let mut dest_file = File::open(dest).unwrap();
    // 24415 = 100M / 4096
    // 2442 = 10M / 4096
    for num in 0..24415 {
        let mut source_buf = [0u8; 4096];
        let mut dest_buf = [0u8; 4096];

        let _ = source_file.read(&mut source_buf).unwrap();
        let _ = dest_file.read(&mut dest_buf).unwrap();

        assert_eq!(&source_buf[..], &dest_buf[..], "Chunk mismatch: {}", num);
    }
}

pub fn upload(
    host_ip: &str,
    host_port: u16,
    remote_addr: &str,
    source_path: &str,
    target_path: &str,
    prefix: Option<String>,
    chunk_size: u32,
) -> Result<String, ProtocolError> {
    let hold_count = 5;
    let f_config = FileProtocolConfig::new(prefix, chunk_size as usize, hold_count);
    let f_protocol =
        FileProtocol::new(&format!("{}:{}", host_ip, host_port), remote_addr, f_config);

    // copy file to upload to temp storage. calculate the hash and chunk info
    let (hash, num_chunks, mode) = f_protocol.initialize_file(&source_path)?;

    let channel = f_protocol.generate_channel()?;

    // tell our destination the hash and number of chunks to expect
    f_protocol.send_metadata(channel, &hash, num_chunks)?;

    // send export command for file
    f_protocol.send_export(channel, &hash, &target_path, mode)?;

    // start the engine to send the file data chunks
    f_protocol.message_engine(
        |d| f_protocol.recv(Some(d)),
        Duration::from_secs(2),
        &State::Transmitting,
    )?;

    // note: the original upload client function does not return the hash.
    // we're only doing it here so that we can manipulate the temporary storage
    Ok(hash.to_owned())
}<|MERGE_RESOLUTION|>--- conflicted
+++ resolved
@@ -42,17 +42,11 @@
                 ip = "127.0.0.1"
                 port = {}
                 "#,
-<<<<<<< HEAD
-                        $chunk_size, $down_port, $port
+                        $storage_dir, $chunk_size, $down_port, $port
                     ),
                 )
                 .unwrap(),
             )
-=======
-                    $storage_dir, $chunk_size, $down_port, $port
-                ),
-            ))
->>>>>>> 500c6fec
             .unwrap();
         });
 

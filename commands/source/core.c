/*
 * Copyright (C) 2017 Kubos Corporation
 *
 * Licensed under the Apache License, Version 2.0 (the "License");
 * you may not use this file except in compliance with the License.
 * You may obtain a copy of the License at
 *
 *     http://www.apache.org/licenses/LICENSE-2.0
 *
 * Unless required by applicable law or agreed to in writing, software
 * distributed under the License is distributed on an "AS IS" BASIS,
 * WITHOUT WARRANTIES OR CONDITIONS OF ANY KIND, either express or implied.
 * See the License for the specific language governing permissions and
 * limitations under the License.
 */

#include <stdio.h>
#include <unistd.h>
#include <sys/reboot.h>
#include <sys/utsname.h>

#include "parser.h"
int parse_and_run(char * arg);

int execute(int argc, char **argv)
{
    char command_string[DEFAULT_COMMAND_STR_LENGTH] = {0};

    if (!core_parse_args(argc, argv, command_string))
    {
        printf("An error occurred parsing arguments\n");
        return 1;
    }

    return get_and_run_command(command_string);

}


int status(int argc, char **argv)
{
    printf("Status is not implemented for the core commands\n");
    return 0;
}


int output(int argc, char **argv)
{
    printf("Output is not implemented for the core commands\n");
    return 0;
}


int help(int argc, char **argv)
{
    printf("Core C&C Commands.\nUsage '<action> <subcommand name>'\n");
    return 0;
}


int ping()
{
    printf("Pong!\n");
    return 0;
}


int build_info()
{
    struct utsname uname_data;
    uname(&uname_data);
    printf("Version: %s\n", uname_data.version);
    return 0;
}

int exec_reboot()
{
    int res;
<<<<<<< HEAD
    printf("Rebooting System\n");
    sync(); //Sync all pending filesystem changes (Logging)
    if (res = reboot(RB_AUTOBOOT) != 0)
    {
        printf("There was an error rebooting the system.\n");
=======
    //TODO: Log (once logging is a thing): Reboot triggered by C&C at time..
    sync(); //Sync all pending filesystem changes (Logging)
    if (res = reboot(RB_AUTOBOOT) != 0)
    {
        printf("There was an error rebooting the system. Received error code: %i\n", res);
>>>>>>> 516c46d2
        return res;
    }
}<|MERGE_RESOLUTION|>--- conflicted
+++ resolved
@@ -76,19 +76,11 @@
 int exec_reboot()
 {
     int res;
-<<<<<<< HEAD
-    printf("Rebooting System\n");
-    sync(); //Sync all pending filesystem changes (Logging)
-    if (res = reboot(RB_AUTOBOOT) != 0)
-    {
-        printf("There was an error rebooting the system.\n");
-=======
     //TODO: Log (once logging is a thing): Reboot triggered by C&C at time..
     sync(); //Sync all pending filesystem changes (Logging)
     if (res = reboot(RB_AUTOBOOT) != 0)
     {
         printf("There was an error rebooting the system. Received error code: %i\n", res);
->>>>>>> 516c46d2
         return res;
     }
 }
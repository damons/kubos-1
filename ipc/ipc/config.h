/*
 * Copyright (C) 2017 Kubos Corporation
 *
 * Licensed under the Apache License, Version 2.0 (the "License");
 * you may not use this file except in compliance with the License.
 * You may obtain a copy of the License at
 *
 *     http://www.apache.org/licenses/LICENSE-2.0
 *
 * Unless required by applicable law or agreed to in writing, software
 * distributed under the License is distributed on an "AS IS" BASIS,
 * WITHOUT WARRANTIES OR CONDITIONS OF ANY KIND, either express or implied.
 * See the License for the specific language governing permissions and
 * limitations under the License.
 */

/**
 * @defgroup Config
 * @addtogroup Config
 * @brief Configuration settings for IPC API
 * @{
 */

#ifndef IPC_CONFIG_H
#define IPC_CONFIG_H

/*! Timeout for read calls */
#ifdef YOTTA_CFG_IPC_READ_TIMEOUT
#define IPC_READ_TIMEOUT YOTTA_CFG_IPC_READ_TIMEOUT
#else
#define IPC_READ_TIMEOUT 50
#endif

/*! Timeout for send/write calls */
#ifdef YOTTA_CFG_IPC_SEND_TIMEOUT
#define IPC_SEND_TIMEOUT YOTTA_CFG_IPC_SEND_TIMEOUT
#else
#define IPC_SEND_TIMEOUT 1000
#endif

<<<<<<< HEAD
#ifdef YOTTA_CFG_IPC_SOCKET_PORT
#define IPC_SOCKET_PORT YOTTA_CFG_IPC_SOCKET_PORT
#else
#define IPC_SOCKET_PORT 8888
#endif

#endif
=======
#endif

/* @} */
>>>>>>> 80d4c114
<|MERGE_RESOLUTION|>--- conflicted
+++ resolved
@@ -38,7 +38,7 @@
 #define IPC_SEND_TIMEOUT 1000
 #endif
 
-<<<<<<< HEAD
+/*! Port for IPC sockets to listen/connect on */
 #ifdef YOTTA_CFG_IPC_SOCKET_PORT
 #define IPC_SOCKET_PORT YOTTA_CFG_IPC_SOCKET_PORT
 #else
@@ -46,8 +46,5 @@
 #endif
 
 #endif
-=======
-#endif
 
-/* @} */
->>>>>>> 80d4c114
+/* @} */
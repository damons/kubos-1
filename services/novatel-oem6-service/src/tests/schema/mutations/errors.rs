--- conflicted
+++ resolved
@@ -15,7 +15,6 @@
 //
 
 use super::*;
-use std::thread;
 
 #[test]
 fn mutation_errors_empty() {
@@ -103,12 +102,6 @@
 
     let service = service_new!(mock);
 
-<<<<<<< HEAD
-    thread::sleep(SETUP_DELAY);
-=======
-    thread::sleep(Duration::from_millis(100));
->>>>>>> 69b3b788
-
     let query = r#"mutation {
             errors
         }"#;
@@ -129,12 +122,6 @@
     mock.read.set_output(output);
 
     let service = service_new!(mock);
-
-<<<<<<< HEAD
-    thread::sleep(SETUP_DELAY);
-=======
-    thread::sleep(Duration::from_millis(100));
->>>>>>> 69b3b788
 
     let query = r#"mutation {
             errors

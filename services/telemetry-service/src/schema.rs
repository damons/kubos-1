//
// Copyright (C) 2018 Kubos Corporation
//
// Licensed under the Apache License, Version 2.0 (the "License")
// you may not use this file except in compliance with the License.
// You may obtain a copy of the License at
//
// http://www.apache.org/licenses/LICENSE-2.0
//
// Unless required by applicable law or agreed to in writing, software
// distributed under the License is distributed on an "AS IS" BASIS,
// WITHOUT WARRANTIES OR CONDITIONS OF ANY KIND, either express or implied.
// See the License for the specific language governing permissions and
// limitations under the License.
//

use diesel;
use diesel::prelude::*;
use flate2::Compression;
use flate2::write::GzEncoder;
use juniper::{FieldError, FieldResult, Value};
use kubos_service;
<<<<<<< HEAD
use kubos_telemetry_db;
use std::sync::{Arc, Mutex};
use std::thread::spawn;
use udp::*;
=======
use kubos_telemetry_db::{self, Database};
use serde_json;
use std::fs;
use std::fs::File;
use std::io::prelude::*;
use std::path::Path;
use tar;
>>>>>>> d8d2f171

type Context = kubos_service::Context<Subsystem>;

pub struct Subsystem {
    pub database: Arc<Mutex<kubos_telemetry_db::Database>>,
}

impl Subsystem {
    pub fn new(database: kubos_telemetry_db::Database, direct_udp: Option<String>) -> Self {
        let db = Arc::new(Mutex::new(database));

        if let Some(udp_url) = direct_udp {
            let udp = DirectUdp::new(db.clone());
            spawn(move || udp.start(udp_url.to_owned()));
        }

        Subsystem { database: db }
    }
}

#[derive(Serialize)]
pub struct Entry(kubos_telemetry_db::Entry);

graphql_object!(Entry: () |&self| {
    description: "A telemetry entry"

    field timestamp() -> i32 as "Timestamp" {
        self.0.timestamp
    }

    field subsystem() -> &String as "Subsystem name" {
        &self.0.subsystem
    }

    field parameter() -> &String as "Telemetry parameter" {
        &self.0.parameter
    }

    field value() -> &String as "Telemetry value" {
        &self.0.value
    }
});

fn query_db(
    database: &Database,
    timestamp_ge: Option<i32>,
    timestamp_le: Option<i32>,
    subsystem: Option<String>,
    parameter: Option<String>,
    limit: Option<i32>,
) -> FieldResult<Vec<Entry>> {
    use kubos_telemetry_db::telemetry::dsl;
    use kubos_telemetry_db::telemetry;
    use diesel::sqlite::SqliteConnection;

    let mut query = telemetry::table.into_boxed::<<SqliteConnection as Connection>::Backend>();

    if let Some(sub) = subsystem {
        query = query.filter(dsl::subsystem.eq(sub));
    }

    if let Some(param) = parameter {
        query = query.filter(dsl::parameter.eq(param));
    }

    if let Some(time_ge) = timestamp_ge {
        query = query.filter(dsl::timestamp.ge(time_ge));
    }

    if let Some(time_le) = timestamp_le {
        query = query.filter(dsl::timestamp.le(time_le));
    }

    if let Some(l) = limit {
        query = query.limit(l.into());
    }

    query = query.order(dsl::timestamp.desc());

    let entries = query.load::<kubos_telemetry_db::Entry>(&database.connection)?;
    let mut g_entries: Vec<Entry> = Vec::new();
    for entry in entries {
        g_entries.push(Entry(entry));
    }

    Ok(g_entries)
}

pub struct QueryRoot;

graphql_object!(QueryRoot: Context |&self| {
    field telemetry(
        &executor,
        timestamp_ge: Option<i32>,
        timestamp_le: Option<i32>,
        subsystem: Option<String>,
        parameter: Option<String>,
        limit: Option<i32>,
    ) -> FieldResult<Vec<Entry>>
        as "Telemetry entries in database"
    {
        query_db(executor.context().subsystem(), timestamp_ge, timestamp_le, subsystem, parameter, limit)
    }
    field routed_telemetry(
        &executor,
        timestamp_ge: Option<i32>,
        timestamp_le: Option<i32>,
        subsystem: Option<String>,
        parameter: Option<String>,
        limit: Option<i32>,
        output: String,
        compress = true: bool,
    ) -> FieldResult<String>
        as "Telemetry entries in database"
    {
        let entries = query_db(executor.context().subsystem(), timestamp_ge, timestamp_le, subsystem, parameter, limit)?;
        let entries = serde_json::to_vec(&entries)?;
        
        let output_str = output.clone();
        let output_path = Path::new(&output_str);
        
        let file_name_raw = output_path.file_name()
            .ok_or_else(|| return FieldError::new("Unable to parse output file name", Value::null()))?;
        let file_name = file_name_raw.to_str().ok_or_else(|| return FieldError::new("Unable to parse output file name to string", Value::null()))?;
        
        if let Some(parent) = output_path.parent() {
            fs::create_dir_all(parent)?;
        }
        
        {
            let mut output_file = File::create(output_path)?;
            output_file.write_all(&entries)?;
        }
<<<<<<< HEAD

        query = query.order(dsl::timestamp.desc());

        let entries = query.load::<kubos_telemetry_db::Entry>(
            &executor.context().subsystem().database.lock()?.connection)?;
        let mut g_entries: Vec<Entry> = Vec::new();
        for entry in entries {
            g_entries.push(Entry(entry));
=======
        
        if compress {   
            let tar_path = format!("{}.tar.gz", output_str);
            let tar_file = File::create(&tar_path)?;
            let encoder = GzEncoder::new(tar_file, Compression::default());
            let mut tar = tar::Builder::new(encoder);
            tar.append_file(file_name, &mut File::open(output_path)?)?;
            tar.finish()?;
            
            fs::remove_file(output_path)?;
            
            Ok(tar_path)       
        } else {
            Ok(output)
>>>>>>> d8d2f171
        }
    }
});

pub struct MutationRoot;

#[derive(GraphQLObject)]
struct InsertResponse {
    success: bool,
    errors: String,
}

#[derive(GraphQLObject)]
struct DeleteResponse {
    success: bool,
    errors: String,
    entries_deleted: Option<i32>,
}

graphql_object!(MutationRoot: Context | &self | {
    field insert(&executor, timestamp: Option<i32>, subsystem: String, parameter: String, value: String) -> FieldResult<InsertResponse> {
        let result = match timestamp {
            Some(time) => executor.context().subsystem().database.lock()?.insert(time, &subsystem, &parameter, &value),
            None => executor.context().subsystem().database.lock()?.insert_systime(&subsystem, &parameter, &value),
        };

        Ok(InsertResponse {
            success: result.is_ok(),
            errors: match result {
                Ok(_) => "".to_owned(),
                Err(err) => format!("{}", err),
            },
        })
    }
    
    field delete(
        &executor,
        timestamp_ge: Option<i32>,
        timestamp_le: Option<i32>,
        subsystem: Option<String>,
        parameter: Option<String>,
    ) -> FieldResult<DeleteResponse>
    {
        use kubos_telemetry_db::telemetry::dsl;
        use kubos_telemetry_db::telemetry;
        use diesel::sqlite::SqliteConnection;

        let mut selection = diesel::delete(telemetry::table).into_boxed::<<SqliteConnection as Connection>::Backend>();

        if let Some(sub) = subsystem {
            selection = selection.filter(dsl::subsystem.eq(sub));
        }

        if let Some(param) = parameter {
            selection = selection.filter(dsl::parameter.eq(param));
        }

        if let Some(time_ge) = timestamp_ge {
            selection = selection.filter(dsl::timestamp.ge(time_ge));
        }

        if let Some(time_le) = timestamp_le {
            selection = selection.filter(dsl::timestamp.le(time_le));
        }

        let result = selection.execute(&executor.context().subsystem().connection);

        match result {
            Ok(num) => Ok(DeleteResponse {
                    success: true,
                    errors: "".to_owned(),
                    entries_deleted: Some(num as i32),
                }),
            Err(err) => Ok(DeleteResponse {
                    success: false,
                    errors: format!("{}", err),
                    entries_deleted: None
                }),
        }
    }
});<|MERGE_RESOLUTION|>--- conflicted
+++ resolved
@@ -20,20 +20,16 @@
 use flate2::write::GzEncoder;
 use juniper::{FieldError, FieldResult, Value};
 use kubos_service;
-<<<<<<< HEAD
 use kubos_telemetry_db;
 use std::sync::{Arc, Mutex};
 use std::thread::spawn;
 use udp::*;
-=======
-use kubos_telemetry_db::{self, Database};
 use serde_json;
 use std::fs;
 use std::fs::File;
 use std::io::prelude::*;
 use std::path::Path;
 use tar;
->>>>>>> d8d2f171
 
 type Context = kubos_service::Context<Subsystem>;
 
@@ -78,7 +74,7 @@
 });
 
 fn query_db(
-    database: &Database,
+    database: &Arc<Mutex<kubos_telemetry_db::Database>>,
     timestamp_ge: Option<i32>,
     timestamp_le: Option<i32>,
     subsystem: Option<String>,
@@ -113,7 +109,8 @@
 
     query = query.order(dsl::timestamp.desc());
 
-    let entries = query.load::<kubos_telemetry_db::Entry>(&database.connection)?;
+    let entries = query.load::<kubos_telemetry_db::Entry>(&database.lock()?.connection)?;
+
     let mut g_entries: Vec<Entry> = Vec::new();
     for entry in entries {
         g_entries.push(Entry(entry));
@@ -135,7 +132,7 @@
     ) -> FieldResult<Vec<Entry>>
         as "Telemetry entries in database"
     {
-        query_db(executor.context().subsystem(), timestamp_ge, timestamp_le, subsystem, parameter, limit)
+        query_db(&executor.context().subsystem().database, timestamp_ge, timestamp_le, subsystem, parameter, limit)
     }
     field routed_telemetry(
         &executor,
@@ -149,7 +146,7 @@
     ) -> FieldResult<String>
         as "Telemetry entries in database"
     {
-        let entries = query_db(executor.context().subsystem(), timestamp_ge, timestamp_le, subsystem, parameter, limit)?;
+        let entries = query_db(&executor.context().subsystem().database, timestamp_ge, timestamp_le, subsystem, parameter, limit)?;
         let entries = serde_json::to_vec(&entries)?;
         
         let output_str = output.clone();
@@ -167,17 +164,7 @@
             let mut output_file = File::create(output_path)?;
             output_file.write_all(&entries)?;
         }
-<<<<<<< HEAD
-
-        query = query.order(dsl::timestamp.desc());
-
-        let entries = query.load::<kubos_telemetry_db::Entry>(
-            &executor.context().subsystem().database.lock()?.connection)?;
-        let mut g_entries: Vec<Entry> = Vec::new();
-        for entry in entries {
-            g_entries.push(Entry(entry));
-=======
-        
+
         if compress {   
             let tar_path = format!("{}.tar.gz", output_str);
             let tar_file = File::create(&tar_path)?;
@@ -191,7 +178,6 @@
             Ok(tar_path)       
         } else {
             Ok(output)
->>>>>>> d8d2f171
         }
     }
 });
@@ -257,7 +243,7 @@
             selection = selection.filter(dsl::timestamp.le(time_le));
         }
 
-        let result = selection.execute(&executor.context().subsystem().connection);
+        let result = selection.execute(&executor.context().subsystem().database.lock()?.connection);
 
         match result {
             Ok(num) => Ok(DeleteResponse {

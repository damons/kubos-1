# KubOS-SDK

## Prerequisites

### Install Docker

If you don't already have Docker installed see the Docker downloads for [Mac OS X](https://www.docker.com/products/docker-toolbox) or the installation docs for [Linux](https://docs.docker.com/engine/installation/). You should also read the [prerequisites](https://docs.docker.com/docker-for-mac/#/what-to-know-before-you-install).

		$ docker --version

The Kubos-SDK has been tested on Docker version 1.11.1 and 1.12.0.

### Install pip

If pip is already installed, ensure that your version is up to date with

        $ pip --version

and

        $ pip install --upgrade pip

or (you should not need to use `sudo`):

        $ pip install --user python --upgrade pip

if necessary. Similarly, you may need to upgrade other tools, such as `setuptools`;
Further, Mac OS X's new security model ("System Integrity Protection") may make
the upgrades impossible without declaring that you want to use `pip` as the 
"python" user.

        $ pip install --user python --upgrade  setuptools



#### Linux
##### Ubuntu/Debian

		$ sudo apt-get install python-pip

##### Fedora

		$ sudo yum upgrade python-setuptools
		$ sudo yum install python-pip python-wheel


For other Linux distributions, see the  [pip installation guide](https://pip.pypa.io/en/stable/installing/).

##### Mac OS X

Using easy_install:

		$ sudo easy_install pip

Using homebrew:

		$ brew install pip

Using macports:

        $ sudo port install py-pip pip_select

You should ensure that your PATH variable includes the directory where 
these executables are installed. Some software installers use the 
`/Users/yourusername/Library/Python/2.7/bin` directory, which means
you would have to include this directory in the `/etc/paths` file 
(and note this
file is owned by root and must therefore be edited using `sudo`).
If `kubos update` or any other `kubos` command is not working, this 
change may provide a solution.
 


## Installing Dependencies

#### Linux
##### Ubuntu/Debian

        $ sudo apt-get install build-essential libxml2-dev libxslt1-dev zlib1g-dev  wget python-dev  libffi-dev libssl-dev python-setuptools libjim-dev libdw-dev

##### Fedora

        $ sudo yum install gcc redhat-rpm-config python-devel libffi-devel openssl-devel python-setuptools jimtcl

##### OpenSuse

        $ sudo zypper install gcc python-dev libffi-dev openssl-devel python-setuptools dracut systemd-sysvinit udev

## Installing KubOS-SDK

The KubOS-SDK is distributed using the python package system pip. You can install using this command:

		$ pip install kubos-sdk

or

        $ pip install --user python kubos-sdk

(to avoid those potential permissions errors on Mac OS X).

Things should progress for a few minutes, followed by a screen that mostly looks like the following:

--- <div markdown="1" align="center">![Image of completed install](images/pipinstall.png) </div> ---

KubOS-SDK is currently only supported in 64-bit OSX and Linux environments.

Next, start Docker's service or daemon. If you get an error that says 

`Error: Unable to communicate with the Docker service. Please ensure this service is running and you have permission to access it.`

you have not started the Docker service.

Pull the latest Kubos-SDK Docker container:

		$ kubos update

<<<<<<< HEAD
## Upgrading KubOS-SDK

Please see the [Upgrade Doc](docs/upgrade.md)
=======
And, as before, if the command fails, the `kubos` binary may not be present in your PATH variable.
  


## Upgrading KubOS-SDK (v0.0.2+)

The KubOS-SDK can be upgraded using this pip command:

		$ sudo pip install --upgrade kubos-sdk

While in the Docker command line environment, pull the latest Kubos-SDK 
Docker container afterwards:

		$ kubos update

## <a name="upgrading"></a>Upgrading KubOS-SDK (from v0.1 - initial release)

The KubOS-SDK can be upgraded from version 0.1 using this command:

		$ sudo pip install -I kubos-sdk

Be sure to pull the latest Kubos-SDK Docker container afterwards:

		$ kubos update
>>>>>>> c98cf874

## Creating a new project

Run the `kubos init` command followed by the name of your project to bootstrap your KubOS project. This will create a new directory under your current working directory with your project's name and add the basic files.

		$ kubos init project-name

The contents of your project directory should look something like this:

		$ ls
		module.json  project-name  source  test

Here is a quick rundown of the files that were generated:

| File/folder   | Description  |
| ------------- |-------------| 
| `project-name` | This folder is where header files live |
| `source`   | This folder is where source files live |
| `test`    | This folder is where test source files live |
| `module.json` | This file is yotta's module description file |


KubOS uses the yotta build/module system, which is where this file structure comes from. You can read more about yotta [here](http://yottadocs.mbed.com/).


## Building your project

Building a KubOS project is also a two step process:

#### 1. Select your target

Yotta needs to know which target you intend to build for so it can select the proper cross compiler. KubOS currently supports two different targets:

| MCU Family   | Board  |
| ------------- |-------------| 
| STM32F4 | STM32F407 Discovery Board |
|    |  STM32F405 PyBoard |
|  | STM32F405 NanoAvionics SatBus 3C0 OBC |
| MSP430     | MSP430F5529 Launchpad |


The respective commands to select those targets are as follows.

		$ kubos target stm32f407-disco-gcc

		$ kubos target pyboard-gcc

		$ kubos target na-satbus-3c0-gcc

		$ kubos target msp430f5529-gcc

#### 2. Build!

Once your target has been selected you can run the build command

		$ kubos build

If all goes well you should see this message:

		Build Succeeded

## Working with your project

Part of the Kubos-SDK is a set of tools designed to enhance your development process. We are still in the process of developing this toolset, so be sure to check back with each release!

#### Linking External Modules

Kubos link allows you to symlink local modules to be used as dependencies. By default our sdk container comes with all the module dependencies you need to build a KubOS project. For most users this will be enough. However in some cases linking in local modules is very necessary.

For instance, the kubos-rt-example depends on the libcsp module. If you want to make changes to libcsp you would clone both repositories, and make your changes to libcsp. To test these changes you would link libcsp into your clone of kubos-rt-example. This would allow you to build the example with your libcsp changes and test them locally.

##### Linking modules:

 * Links are made in two steps - first globally then locally.

 * By linking a module globally you are making it available to link into any of your projects. By linking the module locally you are including the linked module in your build.

 * To link a module globally:

		$ cd .../<module-directory>/
		$ kubos link

 * To link a module that is already globally linked into a project:

		$ cd .../<project-directory>/
		$ kubos link <module name>

 * To link a module directly into a project in one step:

		$ cd .../<project-directory>/
		$ kubos link /path/to/module/

 * By doing this in one step kubos automatically links the module globally and then links it into your local project for you.

The next time your project is built it will use your local development module, rather than the packaged version.

## Flashing your project

At this point you've created a new project, written some fancy code (or borrowed our [example app](https://github.com/openkosmosorg/kubos-rt-example)) and built it. Now you want to run it!

Flashing your project using the kubos tool is a relatively straightforward process:

1. Ensure that your board is plugged into your computer

2. Run the flash command

		$ kubos flash

*Note: If your current user does not have read/write permission to your hardware device you may need to run this command as root*

		$ sudo kubos flash

#### Debug your project

A gdb server must be started to allow your gdb instance to connect and debug directly on your hardware device.
After building your project with `kubos build` kubos can manage a gdb server and gdb instance for you.

Start a gdb server and instance for you:
Note: this may need to run as root depending on your usb device permissions

		$ kubos debug

Additionally you can interact directly with the gdb server:

		$ kubos server <start, stop, restart, status><|MERGE_RESOLUTION|>--- conflicted
+++ resolved
@@ -114,36 +114,11 @@
 
 		$ kubos update
 
-<<<<<<< HEAD
+And, as before, if the command fails, the `kubos` binary may not be present in your PATH variable.
+
 ## Upgrading KubOS-SDK
 
 Please see the [Upgrade Doc](docs/upgrade.md)
-=======
-And, as before, if the command fails, the `kubos` binary may not be present in your PATH variable.
-  
-
-
-## Upgrading KubOS-SDK (v0.0.2+)
-
-The KubOS-SDK can be upgraded using this pip command:
-
-		$ sudo pip install --upgrade kubos-sdk
-
-While in the Docker command line environment, pull the latest Kubos-SDK 
-Docker container afterwards:
-
-		$ kubos update
-
-## <a name="upgrading"></a>Upgrading KubOS-SDK (from v0.1 - initial release)
-
-The KubOS-SDK can be upgraded from version 0.1 using this command:
-
-		$ sudo pip install -I kubos-sdk
-
-Be sure to pull the latest Kubos-SDK Docker container afterwards:
-
-		$ kubos update
->>>>>>> c98cf874
 
 ## Creating a new project
 

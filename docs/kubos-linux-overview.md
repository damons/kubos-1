# KubOS Linux Overview

##Introduction

This is intended as a higher-level overview of the KubOS Linux configuration, installation, and distribution for the Kubos clients' embedded systems.

The high level components of every system will be:
- Low-level bootloader/s
- U-Boot (mid-level bootloader. Loads KubOS Linux)
- KubOS Linux

Ideally, all the files will be delivered to the customer as a pre-baked OBC. They'll just need to upload their user app files onto the board.

Boot-up UML diagram:

![Boot UML Diagram](images/Linux-UML.png)

Boot-up with storage flow:

![Storage Bootup Flow Diagram](images/Linux_Boot_Diagram.png)

## OS Installation

### Bootloader #0

Each OBC should have an initial bootloader preloaded in ROM. Its job is to load the next bootloader from wherever it's living into SDRAM to execute.
We shouldn't have to interact directly with this much.

### Bootloader #1

This will be **highly non-portable**. The customer will either need to provide one, or we'll need to create a custom bootloader for each board that
we come across. The main purpose of this bootloader is to load U-Boot from wherever it is located in storage (NOR|NAND|DataFlash|SD @ address) into
some location in SDRAM (probably by default, the very beginning of SDRAM)

### U-Boot

[Wiki](https://en.wikipedia.org/wiki/Das_U-Boot)

[Site Page](http://www.denx.de/wiki/U-Boot)

U-Boot, at the most basic level, is responsible for loading the kernel (zImage) from persistent storage into the SDRAM. However, it also provides a 
basic OS and CLI which can be used to configure and debug the kernel before it's loaded.

### KubOS Linux Kernel

The kernel can be built to support many boards at a time.  It is usually only constrained by high-level hardware things like CPU architecture (ex. ARM).
Some systems may need non-standard kernel because of size or other constraints.

The kernel is actually composed of multiple components: the main linux kernel, the libc library, and the command/utility library.

Mostly we should be able to create and distribute one main kernel that all the boards can use.

Using BuildRoot allows us to include tools like BusyBox and glibc with the kernel and rootfs at build time.
<<<<<<< HEAD

#### zImage

The zImage file is unpacked from the kernel file (which contains headers for checksum validation) and then loaded into SDRAM by U-Boot and contains a compressed version of the Linux kernel.  The first few hundred bytes of the file are not compressed and are responsible for uncompressing the rest of the kernel and then kicking off the main kernel execution.
=======

#### zImage

The zImage file is unpacked from the kernel file (which contains headers for checksum validation) and then loaded into SDRAM by U-Boot and contains a compressed version of the Linux kernel.  The first few hundred bytes of the
file are not compressed and are responsible for uncompressing the rest of the kernel and then kicking off the main kernel execution.
>>>>>>> 135e0573

#### Linux

[Linux 4.4 Overview](https://kernelnewbies.org/Linux_4.4)

We're using Linux 4.4.  This is the current long-term support version (LTS) and will be supported until early 2018.

#### Glibc
<<<<<<< HEAD

[Overview](https://www.gnu.org/software/libc/)

We use the standard GNU C library to build our toolchains. We are currently building using v2.23.

=======

[Overview](https://www.gnu.org/software/libc/)

We use the standard GNU C library to build our toolchains. We are currently building using v2.23.

>>>>>>> 135e0573
#### BusyBox

[Overview](https://busybox.net/about.html)

We're currently using v1.25.0.

BusyBox provides many of the common Linux console and shell commands, but in a smaller package.  If there are any commands or tools that need to be
added, they will likely be added through the busybox configuration.

Currently enabled BusyBox commands:

    [, [[, addgroup, adduser, awk, cat, catv, chgrp, chmod, chown,
    chpasswd, chroot, cksum, clear, cp, cut, date, deallocvt, delgroup,
    deluser, df, dirname, du, dumpkmap, echo, egrep, env, expr, false,
    fgrep, find, fold, fsync, getty, grep, gzip, halt, hush, id, ifconfig,
    ifdown, ifup, init, inotifyd, ionice, iostat, ip, ipaddr, iplink,
    iproute, iprule, iptunnel, kill, killall, killall5, linuxrc, ln,
    loadkmap, login, logname, ls, lzcat, lzma, man, mkdir, mknod, mkpasswd,
    modinfo, more, mount, mv, nice, passwd, ping, pkill, poweroff,
    printenv, printf, ps, pwd, readlink, realpath, reboot, renice, reset,
    resize, rm, rmdir, sed, seq, setserial, sh, sha256sum, sha512sum,
    sleep, sort, split, start-stop-daemon, stat, stty, sync, tail, tar,
    tee, test, time, timeout, top, touch, tr, true, truncate, umount,
    uname, uncompress, unlink, unlzma, unshare, unzip, uptime, usleep, vi,
    watch, watchdog, wc, which, whoami, yes


### Device Tree Binary

[Site Page](https://www.devicetree.org/)

[Free Electrons Tutorial](https://events.linuxfoundation.org/sites/events/files/slides/petazzoni-device-tree-dummies.pdf)

This is the memory and capability mapping file that tells Linux what features/peripherals are available on the board and what memory location they're located at.  The human-readable files are \*.dts and \*.dtsi (.dts-"include") and are converted into one device tree binary file (\*.dtb) at build time. 

This is a highly specific file for each board and has similar cases to U-Boot.  If we're lucky, a dtb file will already exist for the exact board that we want.  Most likely, there will be dts\* files for the CPU, but not the exact board, so we'll have to modify a file that is close to what we want.
If we're unlucky, we'll have to write the dts\* files from scratch, which will be painful and take a while.

Unfortunately, there isn't one great tutorial for writing and updating device tree files.  It's very much trial-and-error.  I recommend looking at the files for boards with similar processors and peripherals to see examples for the various component definitions.

Note:  There is also an option to bake the data from the \*.dtb file directly into the zImage file.  However, this capability is largely implemented as a support option for older boards and isn't something that we should need to use. 
<|MERGE_RESOLUTION|>--- conflicted
+++ resolved
@@ -1,127 +1,111 @@
-# KubOS Linux Overview
-
-##Introduction
-
-This is intended as a higher-level overview of the KubOS Linux configuration, installation, and distribution for the Kubos clients' embedded systems.
-
-The high level components of every system will be:
-- Low-level bootloader/s
-- U-Boot (mid-level bootloader. Loads KubOS Linux)
-- KubOS Linux
-
-Ideally, all the files will be delivered to the customer as a pre-baked OBC. They'll just need to upload their user app files onto the board.
-
-Boot-up UML diagram:
-
-![Boot UML Diagram](images/Linux-UML.png)
-
-Boot-up with storage flow:
-
-![Storage Bootup Flow Diagram](images/Linux_Boot_Diagram.png)
-
-## OS Installation
-
-### Bootloader #0
-
-Each OBC should have an initial bootloader preloaded in ROM. Its job is to load the next bootloader from wherever it's living into SDRAM to execute.
-We shouldn't have to interact directly with this much.
-
-### Bootloader #1
-
-This will be **highly non-portable**. The customer will either need to provide one, or we'll need to create a custom bootloader for each board that
-we come across. The main purpose of this bootloader is to load U-Boot from wherever it is located in storage (NOR|NAND|DataFlash|SD @ address) into
-some location in SDRAM (probably by default, the very beginning of SDRAM)
-
-### U-Boot
-
-[Wiki](https://en.wikipedia.org/wiki/Das_U-Boot)
-
-[Site Page](http://www.denx.de/wiki/U-Boot)
-
-U-Boot, at the most basic level, is responsible for loading the kernel (zImage) from persistent storage into the SDRAM. However, it also provides a 
-basic OS and CLI which can be used to configure and debug the kernel before it's loaded.
-
-### KubOS Linux Kernel
-
-The kernel can be built to support many boards at a time.  It is usually only constrained by high-level hardware things like CPU architecture (ex. ARM).
-Some systems may need non-standard kernel because of size or other constraints.
-
-The kernel is actually composed of multiple components: the main linux kernel, the libc library, and the command/utility library.
-
-Mostly we should be able to create and distribute one main kernel that all the boards can use.
-
-Using BuildRoot allows us to include tools like BusyBox and glibc with the kernel and rootfs at build time.
-<<<<<<< HEAD
-
-#### zImage
-
-The zImage file is unpacked from the kernel file (which contains headers for checksum validation) and then loaded into SDRAM by U-Boot and contains a compressed version of the Linux kernel.  The first few hundred bytes of the file are not compressed and are responsible for uncompressing the rest of the kernel and then kicking off the main kernel execution.
-=======
-
-#### zImage
-
-The zImage file is unpacked from the kernel file (which contains headers for checksum validation) and then loaded into SDRAM by U-Boot and contains a compressed version of the Linux kernel.  The first few hundred bytes of the
-file are not compressed and are responsible for uncompressing the rest of the kernel and then kicking off the main kernel execution.
->>>>>>> 135e0573
-
-#### Linux
-
-[Linux 4.4 Overview](https://kernelnewbies.org/Linux_4.4)
-
-We're using Linux 4.4.  This is the current long-term support version (LTS) and will be supported until early 2018.
-
-#### Glibc
-<<<<<<< HEAD
-
-[Overview](https://www.gnu.org/software/libc/)
-
-We use the standard GNU C library to build our toolchains. We are currently building using v2.23.
-
-=======
-
-[Overview](https://www.gnu.org/software/libc/)
-
-We use the standard GNU C library to build our toolchains. We are currently building using v2.23.
-
->>>>>>> 135e0573
-#### BusyBox
-
-[Overview](https://busybox.net/about.html)
-
-We're currently using v1.25.0.
-
-BusyBox provides many of the common Linux console and shell commands, but in a smaller package.  If there are any commands or tools that need to be
-added, they will likely be added through the busybox configuration.
-
-Currently enabled BusyBox commands:
-
-    [, [[, addgroup, adduser, awk, cat, catv, chgrp, chmod, chown,
-    chpasswd, chroot, cksum, clear, cp, cut, date, deallocvt, delgroup,
-    deluser, df, dirname, du, dumpkmap, echo, egrep, env, expr, false,
-    fgrep, find, fold, fsync, getty, grep, gzip, halt, hush, id, ifconfig,
-    ifdown, ifup, init, inotifyd, ionice, iostat, ip, ipaddr, iplink,
-    iproute, iprule, iptunnel, kill, killall, killall5, linuxrc, ln,
-    loadkmap, login, logname, ls, lzcat, lzma, man, mkdir, mknod, mkpasswd,
-    modinfo, more, mount, mv, nice, passwd, ping, pkill, poweroff,
-    printenv, printf, ps, pwd, readlink, realpath, reboot, renice, reset,
-    resize, rm, rmdir, sed, seq, setserial, sh, sha256sum, sha512sum,
-    sleep, sort, split, start-stop-daemon, stat, stty, sync, tail, tar,
-    tee, test, time, timeout, top, touch, tr, true, truncate, umount,
-    uname, uncompress, unlink, unlzma, unshare, unzip, uptime, usleep, vi,
-    watch, watchdog, wc, which, whoami, yes
-
-
-### Device Tree Binary
-
-[Site Page](https://www.devicetree.org/)
-
-[Free Electrons Tutorial](https://events.linuxfoundation.org/sites/events/files/slides/petazzoni-device-tree-dummies.pdf)
-
-This is the memory and capability mapping file that tells Linux what features/peripherals are available on the board and what memory location they're located at.  The human-readable files are \*.dts and \*.dtsi (.dts-"include") and are converted into one device tree binary file (\*.dtb) at build time. 
-
-This is a highly specific file for each board and has similar cases to U-Boot.  If we're lucky, a dtb file will already exist for the exact board that we want.  Most likely, there will be dts\* files for the CPU, but not the exact board, so we'll have to modify a file that is close to what we want.
-If we're unlucky, we'll have to write the dts\* files from scratch, which will be painful and take a while.
-
-Unfortunately, there isn't one great tutorial for writing and updating device tree files.  It's very much trial-and-error.  I recommend looking at the files for boards with similar processors and peripherals to see examples for the various component definitions.
-
-Note:  There is also an option to bake the data from the \*.dtb file directly into the zImage file.  However, this capability is largely implemented as a support option for older boards and isn't something that we should need to use. 
+# KubOS Linux Overview
+
+##Introduction
+
+This is intended as a higher-level overview of the KubOS Linux configuration, installation, and distribution for the Kubos clients' embedded systems.
+
+The high level components of every system will be:
+- Low-level bootloader/s
+- U-Boot (mid-level bootloader. Loads KubOS Linux)
+- KubOS Linux
+
+Ideally, all the files will be delivered to the customer as a pre-baked OBC. They'll just need to upload their user app files onto the board.
+
+Boot-up UML diagram:
+
+![Boot UML Diagram](images/Linux-UML.png)
+
+Boot-up with storage flow:
+
+![Storage Bootup Flow Diagram](images/Linux_Boot_Diagram.png)
+
+## OS Installation
+
+### Bootloader #0
+
+Each OBC should have an initial bootloader preloaded in ROM. Its job is to load the next bootloader from wherever it's living into SDRAM to execute.
+We shouldn't have to interact directly with this much.
+
+### Bootloader #1
+
+This will be **highly non-portable**. The customer will either need to provide one, or we'll need to create a custom bootloader for each board that
+we come across. The main purpose of this bootloader is to load U-Boot from wherever it is located in storage (NOR|NAND|DataFlash|SD @ address) into
+some location in SDRAM (probably by default, the very beginning of SDRAM)
+
+### U-Boot
+
+[Wiki](https://en.wikipedia.org/wiki/Das_U-Boot)
+
+[Site Page](http://www.denx.de/wiki/U-Boot)
+
+U-Boot, at the most basic level, is responsible for loading the kernel (zImage) from persistent storage into the SDRAM. However, it also provides a 
+basic OS and CLI which can be used to configure and debug the kernel before it's loaded.
+
+### KubOS Linux Kernel
+
+The kernel can be built to support many boards at a time.  It is usually only constrained by high-level hardware things like CPU architecture (ex. ARM).
+Some systems may need non-standard kernel because of size or other constraints.
+
+The kernel is actually composed of multiple components: the main linux kernel, the libc library, and the command/utility library.
+
+Mostly we should be able to create and distribute one main kernel that all the boards can use.
+
+Using BuildRoot allows us to include tools like BusyBox and glibc with the kernel and rootfs at build time.
+
+#### zImage
+
+The zImage file is unpacked from the kernel file (which contains headers for checksum validation) and then loaded into SDRAM by U-Boot and contains a compressed version of the Linux kernel. The first few hundred bytes of the file are not compressed and are responsible for uncompressing the rest of the kernel and then kicking off the main kernel execution.
+
+#### Linux
+
+[Linux 4.4 Overview](https://kernelnewbies.org/Linux_4.4)
+
+We're using Linux 4.4.  This is the current long-term support version (LTS) and will be supported until early 2018.
+
+#### Glibc
+
+[Overview](https://www.gnu.org/software/libc/)
+
+We use the standard GNU C library to build our toolchains. We are currently building using v2.23.
+
+#### BusyBox
+
+[Overview](https://busybox.net/about.html)
+
+We're currently using v1.25.0.
+
+BusyBox provides many of the common Linux console and shell commands, but in a smaller package.  If there are any commands or tools that need to be
+added, they will likely be added through the busybox configuration.
+
+Currently enabled BusyBox commands:
+
+    [, [[, addgroup, adduser, awk, cat, catv, chgrp, chmod, chown,
+    chpasswd, chroot, cksum, clear, cp, cut, date, deallocvt, delgroup,
+    deluser, df, dirname, du, dumpkmap, echo, egrep, env, expr, false,
+    fgrep, find, fold, fsync, getty, grep, gzip, halt, hush, id, ifconfig,
+    ifdown, ifup, init, inotifyd, ionice, iostat, ip, ipaddr, iplink,
+    iproute, iprule, iptunnel, kill, killall, killall5, linuxrc, ln,
+    loadkmap, login, logname, ls, lzcat, lzma, man, mkdir, mknod, mkpasswd,
+    modinfo, more, mount, mv, nice, passwd, ping, pkill, poweroff,
+    printenv, printf, ps, pwd, readlink, realpath, reboot, renice, reset,
+    resize, rm, rmdir, sed, seq, setserial, sh, sha256sum, sha512sum,
+    sleep, sort, split, start-stop-daemon, stat, stty, sync, tail, tar,
+    tee, test, time, timeout, top, touch, tr, true, truncate, umount,
+    uname, uncompress, unlink, unlzma, unshare, unzip, uptime, usleep, vi,
+    watch, watchdog, wc, which, whoami, yes
+
+
+### Device Tree Binary
+
+[Site Page](https://www.devicetree.org/)
+
+[Free Electrons Tutorial](https://events.linuxfoundation.org/sites/events/files/slides/petazzoni-device-tree-dummies.pdf)
+
+This is the memory and capability mapping file that tells Linux what features/peripherals are available on the board and what memory location they're located at.  The human-readable files are \*.dts and \*.dtsi (.dts-"include") and are converted into one device tree binary file (\*.dtb) at build time. 
+
+This is a highly specific file for each board and has similar cases to U-Boot.  If we're lucky, a dtb file will already exist for the exact board that we want.  Most likely, there will be dts\* files for the CPU, but not the exact board, so we'll have to modify a file that is close to what we want.
+If we're unlucky, we'll have to write the dts\* files from scratch, which will be painful and take a while.
+
+Unfortunately, there isn't one great tutorial for writing and updating device tree files.  It's very much trial-and-error.  I recommend looking at the files for boards with similar processors and peripherals to see examples for the various component definitions.
+
+Note:  There is also an option to bake the data from the \*.dtb file directly into the zImage file.  However, this capability is largely implemented as a support option for older boards and isn't something that we should need to use. 
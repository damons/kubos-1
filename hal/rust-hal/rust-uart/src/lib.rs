--- conflicted
+++ resolved
@@ -28,15 +28,9 @@
 
 use error::*;
 use serial::prelude::*;
-<<<<<<< HEAD
-use std::time::Duration;
-use std::cell::RefCell;
-use std::error::Error;
-=======
 use std::cell::RefCell;
 use std::io::prelude::*;
 use std::time::Duration;
->>>>>>> 065c8de3
 
 /// Wrapper for UART stream
 pub struct Connection {
@@ -44,54 +38,6 @@
     pub stream: Box<Stream>,
 }
 
-<<<<<<< HEAD
-/// Custom errors for UART actions
-#[derive(Fail, Display, Debug, Clone, PartialEq)]
-pub enum UartError {
-    /// Catch-all error case
-    #[display(fmt = "Generic Error")]
-    GenericError,
-    #[display(fmt = "Serial Error: {}", description)]
-    /// An error was thrown by the serial driver
-    SerialError {
-        /// The underlying error type
-        cause: serial::ErrorKind,
-        /// Error description
-        description: String,
-    },
-    #[display(fmt = "IO Error: {}", description)]
-    /// An I/O error was thrown by the kernel
-    IoError {
-        /// The underlying error type
-        cause: std::io::ErrorKind,
-        /// Error description
-        description: String,
-    },
-}
-
-impl From<std::io::Error> for UartError {
-    fn from(error: std::io::Error) -> Self {
-        UartError::IoError {
-            cause: error.kind(),
-            description: error.description().to_owned(),
-        }
-    }
-}
-
-impl From<serial::Error> for UartError {
-    fn from(error: serial::Error) -> Self {
-        UartError::SerialError {
-            cause: error.kind(),
-            description: error.description().to_owned(),
-        }
-    }
-}
-
-/// Errors that occur while reading from and writing to stream
-pub type UartResult<T> = Result<T, UartError>;
-
-=======
->>>>>>> 065c8de3
 impl Connection {
     /// Constructor to creation connection with provided stream
     pub fn new(stream: Box<Stream>) -> Connection {
@@ -111,16 +57,11 @@
 
     /// Writes out raw bytes to the stream
     pub fn write(&self, data: &[u8]) -> UartResult<()> {
-        println!("Connection write");
         self.stream.write(data)
     }
 
     /// Reads messages upto specified length recieved on the bus
     pub fn read(&self, len: usize, timeout: Duration) -> UartResult<Vec<u8>> {
-<<<<<<< HEAD
-        println!("Connection read");
-=======
->>>>>>> 065c8de3
         self.stream.read(len, timeout)
     }
 }

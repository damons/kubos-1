--- conflicted
+++ resolved
@@ -99,17 +99,13 @@
 
 KI2C* kprv_i2c_get(KI2CNum i2c)
 {
-<<<<<<< HEAD
 	//Validate I2C number
 	if(i2c < 0 || i2c > (K_NUM_I2CS-1))
 	{
 		return 0;
 	}
 
-    return &k_i2cs[i2c];
-=======
     return &k_i2cs[i2c - 1];
->>>>>>> 0292b11b
 }
 
 #endif
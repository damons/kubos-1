extern crate clap;
extern crate file_protocol;
#[macro_use]
extern crate log;
extern crate simplelog;

use clap::{App, Arg};
use simplelog::*;
use std::path::Path;
use std::time::Duration;
use file_protocol::{FileProtocol, State};

fn upload(
    host_ip: &str,
    remote_addr: &str,
    source_path: &str,
    target_path: &str,
    prefix: Option<String>,
) -> Result<(), String> {
    let f_protocol = FileProtocol::new(host_ip, remote_addr, prefix);

    info!(
        "Uploading local:{} to remote:{}",
        &source_path, &target_path
    );

    // Copy file to upload to temp storage. Calculate the hash and chunk info
    let (hash, num_chunks, mode) = f_protocol.initialize_file(&source_path)?;

    // Tell our destination the hash and number of chunks to expect
    f_protocol.send_metadata(&hash, num_chunks)?;

    // TODO: We need this sleep so that the service can have time to set up the temporary
    // storage directory. Do something to make this unnecessary
    ::std::thread::sleep(Duration::from_millis(1));

    // Send export command for file
    f_protocol.send_export(&hash, &target_path, mode)?;

    // Start the engine to send the file data chunks
    Ok(f_protocol.message_engine(Duration::from_secs(2), State::Transmitting)?)
}

fn download(
    host_ip: &str,
    remote_addr: &str,
    source_path: &str,
    target_path: &str,
    prefix: Option<String>,
) -> Result<(), String> {
    let f_protocol = FileProtocol::new(host_ip, remote_addr, prefix);

    info!(
        "Downloading remote: {} to local: {}",
        source_path, target_path
    );

    // Send our file request to the remote addr and verify that it's
    // going to be able to send it
    f_protocol.send_import(source_path)?;

    let hash = f_protocol.message_engine(
        Duration::from_secs(2),
        State::StartReceive {
            path: target_path.to_string(),
        },
    )?;

<<<<<<< HEAD
    Ok(hash)
=======
    Ok(f_protocol.message_engine(Duration::from_secs(2), state)?)
>>>>>>> c1932c8c
}

fn main() {
    CombinedLogger::init(vec![
        TermLogger::new(LevelFilter::Info, Config::default()).unwrap(),
    ]).unwrap();

    info!("Starting file transfer client");

    let args = App::new("File transfer client")
        .arg(
            Arg::with_name("operation")
                .index(1)
                .required(true)
                .possible_values(&["upload", "download"])
                .case_insensitive(true),
        )
        .arg(Arg::with_name("source_file").index(2).required(true))
        .arg(Arg::with_name("target_file").index(3))
        .arg(
            Arg::with_name("host_ip")
                .short("h")
                .takes_value(true)
                .default_value("0.0.0.0"),
        )
        .arg(
            Arg::with_name("remote_ip")
                .short("-r")
                .takes_value(true)
                .default_value("0.0.0.0"),
        )
        .arg(
            Arg::with_name("remote_port")
                .short("-p")
                .takes_value(true)
                .default_value("7000"),
        )
        .get_matches();

    // Get upload vs download (required)
    let command = args.value_of("operation").unwrap();

    // Get source file (required)
    let source_path = args.value_of("source_file").unwrap();

    // Get target file. If not present, just copy the filename from the source path
    let target_path: String = match args.value_of("target_file") {
        Some(path) => path.to_owned(),
        None => Path::new(&source_path)
            .file_name()
            .unwrap()
            .to_string_lossy()
            .into_owned(),
    };

    let host_ip = args.value_of("host_ip").unwrap();
    let remote_addr = format!(
        "{}:{}",
        args.value_of("remote_ip").unwrap(),
        args.value_of("remote_port").unwrap()
    );

    let result = match command.as_ref() {
        "upload" => upload(host_ip, &remote_addr, &source_path, &target_path, None),
        "download" => download(host_ip, &remote_addr, &source_path, &target_path, None),
        // This shouldn't be possible, since we checked the string earlier
        _ => {
            error!("Unknown command given");
            return;
        }
    };

    if let Err(err) = result {
        error!("Operation failed: {}", err);
    } else {
        info!("Operation successful");
    }
}<|MERGE_RESOLUTION|>--- conflicted
+++ resolved
@@ -65,12 +65,8 @@
             path: target_path.to_string(),
         },
     )?;
-
-<<<<<<< HEAD
-    Ok(hash)
-=======
+  
     Ok(f_protocol.message_engine(Duration::from_secs(2), state)?)
->>>>>>> c1932c8c
 }
 
 fn main() {

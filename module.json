--- conflicted
+++ resolved
@@ -7,11 +7,7 @@
   "homepage": "https://www.kubos.co",
   "license": "Apache-2.0",
   "dependencies": {
-<<<<<<< HEAD
-    "csp": "openkosmosorg/libcsp#kubos-master"
-=======
       "csp" : "openkosmosorg/libcsp#master"
->>>>>>> 764439fa
   },
   "targetDependencies": {
     "stm32f407vg": {
